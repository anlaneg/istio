// Copyright 2018 Istio Authors
//
//   Licensed under the Apache License, Version 2.0 (the "License");
//   you may not use this file except in compliance with the License.
//   You may obtain a copy of the License at
//
//       http://www.apache.org/licenses/LICENSE-2.0
//
//   Unless required by applicable law or agreed to in writing, software
//   distributed under the License is distributed on an "AS IS" BASIS,
//   WITHOUT WARRANTIES OR CONDITIONS OF ANY KIND, either express or implied.
//   See the License for the specific language governing permissions and
//   limitations under the License.
syntax = "proto3";

import "google/protobuf/duration.proto";
import "networking/v1alpha3/virtual_service.proto";
import "gogoproto/gogo.proto";

package istio.networking.v1alpha3;

option go_package = "istio.io/api/networking/v1alpha3";

// `DestinationRule` defines policies that apply to traffic intended for a
// service after routing has occurred. These rules specify configuration
// for load balancing, connection pool size from the sidecar, and outlier
// detection settings to detect and evict unhealthy hosts from the load
// balancing pool. For example, a simple load balancing policy for the
// ratings service would look as follows:
//
// ```yaml
// apiVersion: networking.istio.io/v1alpha3
// kind: DestinationRule
// metadata:
//   name: bookinfo-ratings
// spec:
//   host: ratings.prod.svc.cluster.local
//   trafficPolicy:
//     loadBalancer:
//       simple: LEAST_CONN
// ```
//
// Version specific policies can be specified by defining a named
// `subset` and overriding the settings specified at the service level. The
// following rule uses a round robin load balancing policy for all traffic
// going to a subset named testversion that is composed of endpoints (e.g.,
// pods) with labels (version:v3).
//
// ```yaml
// apiVersion: networking.istio.io/v1alpha3
// kind: DestinationRule
// metadata:
//   name: bookinfo-ratings
// spec:
//   host: ratings.prod.svc.cluster.local
//   trafficPolicy:
//     loadBalancer:
//       simple: LEAST_CONN
//   subsets:
//   - name: testversion
//     labels:
//       version: v3
//     trafficPolicy:
//       loadBalancer:
//         simple: ROUND_ROBIN
// ```
//
// **Note:** Policies specified for subsets will not take effect until
// a route rule explicitly sends traffic to this subset.
//
// Traffic policies can be customized to specific ports as well. The
// following rule uses the least connection load balancing policy for all
// traffic to port 80, while uses a round robin load balancing setting for
// traffic to the port 9080.
//
// ```yaml
// apiVersion: networking.istio.io/v1alpha3
// kind: DestinationRule
// metadata:
//   name: bookinfo-ratings-port
// spec:
//   host: ratings.prod.svc.cluster.local
//   trafficPolicy: # Apply to all ports
//     portLevelSettings:
//     - port:
//         number: 80
//       loadBalancer:
//         simple: LEAST_CONN
//     - port:
//         number: 9080
//       loadBalancer:
//         simple: ROUND_ROBIN
// ```
message DestinationRule {
  // REQUIRED. The name of a service from the service registry. Service
  // names are looked up from the platform's service registry (e.g.,
  // Kubernetes services, Consul services, etc.) and from the hosts
  // declared by [ServiceEntries](#ServiceEntry). Rules defined for
  // services that do not exist in the service registry will be ignored.
  //
  // *Note for Kubernetes users*: When short names are used (e.g. "reviews"
  // instead of "reviews.default.svc.cluster.local"), Istio will interpret
  // the short name based on the namespace of the rule, not the service. A
  // rule in the "default" namespace containing a host "reviews will be
  // interpreted as "reviews.default.svc.cluster.local", irrespective of
  // the actual namespace associated with the reviews service. _To avoid
  // potential misconfigurations, it is recommended to always use fully
  // qualified domain names over short names._
  //
  // Note that the host field applies to both HTTP and TCP services.
  string host = 1;

  // Traffic policies to apply (load balancing policy, connection pool
  // sizes, outlier detection).
  TrafficPolicy traffic_policy = 2;

  // One or more named sets that represent individual versions of a
  // service. Traffic policies can be overridden at subset level.
  repeated Subset subsets = 3;

<<<<<<< HEAD
  // $hide_from_docs
=======
>>>>>>> 054e6c65
  // The resolution of a DestinationRule to apply to a service occurs in the
  // context of a hierarchy of namespaces. This rule controls whether those
  // namespaces are allowed to select this rule.
  repeated string export_to = 4;
}

// Traffic policies to apply for a specific destination, across all
// destination ports. See DestinationRule for examples.
message TrafficPolicy {
  // Settings controlling the load balancer algorithms.
  LoadBalancerSettings load_balancer = 1;

  // Settings controlling the volume of connections to an upstream service
  ConnectionPoolSettings connection_pool = 2;

  // Settings controlling eviction of unhealthy hosts from the load balancing pool
  OutlierDetection outlier_detection = 3;

  // TLS related settings for connections to the upstream service.
  TLSSettings tls = 4;

  // Traffic policies that apply to specific ports of the service
  message PortTrafficPolicy {
    // Specifies the port name or number of a port on the destination service
    // on which this policy is being applied.
    //
    // Names must comply with DNS label syntax (rfc1035) and therefore cannot
    // collide with numbers. If there are multiple ports on a service with
    // the same protocol the names should be of the form <protocol-name>-<DNS
    // label>.
    PortSelector port = 1;

    // Settings controlling the load balancer algorithms.
    LoadBalancerSettings load_balancer = 2;

    // Settings controlling the volume of connections to an upstream service
    ConnectionPoolSettings connection_pool = 3;

    // Settings controlling eviction of unhealthy hosts from the load balancing pool
    OutlierDetection outlier_detection = 4;

    // TLS related settings for connections to the upstream service.
    TLSSettings tls = 5;
  }

  // Traffic policies specific to individual ports. Note that port level
  // settings will override the destination-level settings. Traffic
  // settings specified at the destination-level will not be inherited when
  // overridden by port-level settings, i.e. default values will be applied
  // to fields omitted in port-level traffic policies.
  repeated PortTrafficPolicy port_level_settings = 5;
}

// A subset of endpoints of a service. Subsets can be used for scenarios
// like A/B testing, or routing to a specific version of a service. Refer
// to [VirtualService](#VirtualService) documentation for examples of using
// subsets in these scenarios. In addition, traffic policies defined at the
// service-level can be overridden at a subset-level. The following rule
// uses a round robin load balancing policy for all traffic going to a
// subset named testversion that is composed of endpoints (e.g., pods) with
// labels (version:v3).
//
// ```yaml
// apiVersion: networking.istio.io/v1alpha3
// kind: DestinationRule
// metadata:
//   name: bookinfo-ratings
// spec:
//   host: ratings.prod.svc.cluster.local
//   trafficPolicy:
//     loadBalancer:
//       simple: LEAST_CONN
//   subsets:
//   - name: testversion
//     labels:
//       version: v3
//     trafficPolicy:
//       loadBalancer:
//         simple: ROUND_ROBIN
// ```
//
// **Note:** Policies specified for subsets will not take effect until
// a route rule explicitly sends traffic to this subset.
//
// One or more labels are typically required to identify the subset destination,
// however, when the corresponding DestinationRule represents a host that
// supports multiple SNI hosts (e.g., an egress gateway), a subset without labels
// may be meaningful. In this case a traffic policy with [TLSSettings](#TLSSettings)
// can be used to identify a specific SNI host corresponding to the named subset.
message Subset {
  // REQUIRED. Name of the subset. The service name and the subset name can
  // be used for traffic splitting in a route rule.
  string name = 1;

  // Labels apply a filter over the endpoints of a service in the
  // service registry. See route rules for examples of usage.
  map<string, string> labels = 2;

  // Traffic policies that apply to this subset. Subsets inherit the
  // traffic policies specified at the DestinationRule level. Settings
  // specified at the subset level will override the corresponding settings
  // specified at the DestinationRule level.
  TrafficPolicy traffic_policy = 3;
}

// Load balancing policies to apply for a specific destination. See Envoy's
// load balancing
// [documentation](https://www.envoyproxy.io/docs/envoy/latest/intro/arch_overview/load_balancing/load_balancing)
// for more details.
//
// For example, the following rule uses a round robin load balancing policy
// for all traffic going to the ratings service.
//
// ```yaml
// apiVersion: networking.istio.io/v1alpha3
// kind: DestinationRule
// metadata:
//   name: bookinfo-ratings
// spec:
//   host: ratings.prod.svc.cluster.local
//   trafficPolicy:
//     loadBalancer:
//       simple: ROUND_ROBIN
// ```
//
// The following example sets up sticky sessions for the ratings service
// hashing-based load balancer for the same ratings service using the
// the User cookie as the hash key.
//
// ```yaml
//  apiVersion: networking.istio.io/v1alpha3
//  kind: DestinationRule
//  metadata:
//    name: bookinfo-ratings
//  spec:
//    host: ratings.prod.svc.cluster.local
//    trafficPolicy:
//      loadBalancer:
//        consistentHash:
//          httpCookie:
//            name: user
//            ttl: 0s
// ```
//
message LoadBalancerSettings {
  // Standard load balancing algorithms that require no tuning.
  enum SimpleLB {
    // Round Robin policy. Default
    ROUND_ROBIN = 0;

    // The least request load balancer uses an O(1) algorithm which selects
    // two random healthy hosts and picks the host which has fewer active
    // requests.
    LEAST_CONN = 1;

    // The random load balancer selects a random healthy host. The random
    // load balancer generally performs better than round robin if no health
    // checking policy is configured.
    RANDOM = 2;

    // This option will forward the connection to the original IP address
    // requested by the caller without doing any form of load
    // balancing. This option must be used with care. It is meant for
    // advanced use cases. Refer to Original Destination load balancer in
    // Envoy for further details.
    PASSTHROUGH = 3;
  };

  // Consistent Hash-based load balancing can be used to provide soft
  // session affinity based on HTTP headers, cookies or other
  // properties. This load balancing policy is applicable only for HTTP
  // connections. The affinity to a particular destination host will be
  // lost when one or more hosts are added/removed from the destination
  // service.
  message ConsistentHashLB {
    // Describes a HTTP cookie that will be used as the hash key for the
    // Consistent Hash load balancer. If the cookie is not present, it will
    // be generated.
    message HTTPCookie {
      // REQUIRED. Name of the cookie.
      string name = 1;
      // Path to set for the cookie.
      string path = 2;
      // REQUIRED. Lifetime of the cookie.
      google.protobuf.Duration ttl = 3 [(gogoproto.stdduration) = true];
    };

    // REQUIRED: The hash key to use.
    oneof hash_key {
      // Hash based on a specific HTTP header.
      string http_header_name = 1;

      // Hash based on HTTP cookie.
      HTTPCookie http_cookie = 2;

      // Hash based on the source IP address.
      bool use_source_ip = 3;
    };

    // The minimum number of virtual nodes to use for the hash
    // ring. Defaults to 1024. Larger ring sizes result in more granular
    // load distributions. If the number of hosts in the load balancing
    // pool is larger than the ring size, each host will be assigned a
    // single virtual node.
    uint64 minimum_ring_size = 4;
  };

  // (-- TODO: Enable Subset load balancing after moving to v2 API Also
  // look into enabling Priotity based load balancing for spilling over
  // from one priority pool to another. --)

  // Upstream load balancing policy.
  oneof lb_policy {
    SimpleLB simple = 1;
    ConsistentHashLB consistent_hash = 2;
  }
}

// Connection pool settings for an upstream host. The settings apply to
// each individual host in the upstream service.  See Envoy's [circuit
// breaker](https://www.envoyproxy.io/docs/envoy/latest/intro/arch_overview/circuit_breaking)
// for more details. Connection pool settings can be applied at the TCP
// level as well as at HTTP level.
//
// For example, the following rule sets a limit of 100 connections to redis
// service called myredissrv with a connect timeout of 30ms
//
// ```yaml
// apiVersion: networking.istio.io/v1alpha3
// kind: DestinationRule
// metadata:
//   name: bookinfo-redis
// spec:
//   host: myredissrv.prod.svc.cluster.local
//   trafficPolicy:
//     connectionPool:
//       tcp:
//         maxConnections: 100
//         connectTimeout: 30ms
//         tcpKeepalive:
//           time: 7200s
//           interval: 75s
// ```
message ConnectionPoolSettings {
  // Settings common to both HTTP and TCP upstream connections.
  message TCPSettings {
    // TCP keepalive.
    message TcpKeepalive {
      // Maximum number of keepalive probes to send without response before
      // deciding the connection is dead. Default is to use the OS level configuration
      // (unless overridden, Linux defaults to 9.)
      uint32 probes = 1;

      // The time duration a connection needs to be idle before keep-alive
      // probes start being sent. Default is to use the OS level configuration
      // (unless overridden, Linux defaults to 7200s (ie 2 hours.)
      google.protobuf.Duration time = 2;

      // The time duration between keep-alive probes.
      // Default is to use the OS level configuration
      // (unless overridden, Linux defaults to 75s.)
      google.protobuf.Duration interval = 3;
    };

    // Maximum number of HTTP1 /TCP connections to a destination host.
    int32 max_connections = 1;

    // TCP connection timeout.
    google.protobuf.Duration connect_timeout = 2;

    // If set then set SO_KEEPALIVE on the socket to enable TCP Keepalives.
    TcpKeepalive tcp_keepalive = 3;
  };

  // Settings applicable to HTTP1.1/HTTP2/GRPC connections.
  message HTTPSettings {
    // Maximum number of pending HTTP requests to a destination. Default 1024.
    int32 http1_max_pending_requests = 1;

    // Maximum number of requests to a backend. Default 1024.
    int32 http2_max_requests = 2;

    // Maximum number of requests per connection to a backend. Setting this
    // parameter to 1 disables keep alive.
    int32 max_requests_per_connection = 3;

    // Maximum number of retries that can be outstanding to all hosts in a
    // cluster at a given time. Defaults to 3.
    int32 max_retries = 4;
  };

  // Settings common to both HTTP and TCP upstream connections.
  TCPSettings tcp = 1;
  // HTTP connection pool settings.
  HTTPSettings http = 2;
}

// A Circuit breaker implementation that tracks the status of each
// individual host in the upstream service.  Applicable to both HTTP and
// TCP services.  For HTTP services, hosts that continually return 5xx
// errors for API calls are ejected from the pool for a pre-defined period
// of time. For TCP services, connection timeouts or connection
// failures to a given host counts as an error when measuring the
// consecutive errors metric. See Envoy's [outlier
// detection](https://www.envoyproxy.io/docs/envoy/latest/intro/arch_overview/outlier)
// for more details.
//
// The following rule sets a connection pool size of 100 connections and
// 1000 concurrent HTTP2 requests, with no more than 10 req/connection to
// "reviews" service. In addition, it configures upstream hosts to be
// scanned every 5 mins, such that any host that fails 7 consecutive times
// with 5XX error code will be ejected for 15 minutes.
//
// ```yaml
// apiVersion: networking.istio.io/v1alpha3
// kind: DestinationRule
// metadata:
//   name: reviews-cb-policy
// spec:
//   host: reviews.prod.svc.cluster.local
//   trafficPolicy:
//     connectionPool:
//       tcp:
//         maxConnections: 100
//       http:
//         http2MaxRequests: 1000
//         maxRequestsPerConnection: 10
//     outlierDetection:
//       consecutiveErrors: 7
//       interval: 5m
//       baseEjectionTime: 15m
// ```
message OutlierDetection {
  // Number of errors before a host is ejected from the connection
  // pool. Defaults to 5. When the upstream host is accessed over HTTP, a
  // 502, 503 or 504 return code qualifies as an error. When the upstream host
  // is accessed over an opaque TCP connection, connect timeouts and
  // connection error/failure events qualify as an error.
  int32 consecutive_errors = 1;

  // Time interval between ejection sweep analysis. format:
  // 1h/1m/1s/1ms. MUST BE >=1ms. Default is 10s.
  google.protobuf.Duration interval = 2;

  // Minimum ejection duration. A host will remain ejected for a period
  // equal to the product of minimum ejection duration and the number of
  // times the host has been ejected. This technique allows the system to
  // automatically increase the ejection period for unhealthy upstream
  // servers. format: 1h/1m/1s/1ms. MUST BE >=1ms. Default is 30s.
  google.protobuf.Duration base_ejection_time = 3;

  // Maximum % of hosts in the load balancing pool for the upstream
  // service that can be ejected. Defaults to 10%.
  int32 max_ejection_percent = 4;

  // Outlier detection will be enabled as long as the associated load balancing
  // pool has at least min_health_percent hosts in healthy mode. When the
  // percentage of healthy hosts in the load balancing pool drops below this
  // threshold, outlier detection will be disabled and the proxy will load balance
  // across all hosts in the pool (healthy and unhealthy).  The default is 50%.
  int32 min_health_percent = 5;
}

// SSL/TLS related settings for upstream connections. See Envoy's [TLS
// context](https://www.envoyproxy.io/docs/envoy/latest/api-v2/api/v2/auth/cert.proto.html)
// for more details. These settings are common to both HTTP and TCP upstreams.
//
// For example, the following rule configures a client to use mutual TLS
// for connections to upstream database cluster.
//
// ```yaml
// apiVersion: networking.istio.io/v1alpha3
// kind: DestinationRule
// metadata:
//   name: db-mtls
// spec:
//   host: mydbserver.prod.svc.cluster.local
//   trafficPolicy:
//     tls:
//       mode: MUTUAL
//       clientCertificate: /etc/certs/myclientcert.pem
//       privateKey: /etc/certs/client_private_key.pem
//       caCertificates: /etc/certs/rootcacerts.pem
// ```
//
// The following rule configures a client to use TLS when talking to a
// foreign service whose domain matches *.foo.com.
//
// ```yaml
// apiVersion: networking.istio.io/v1alpha3
// kind: DestinationRule
// metadata:
//   name: tls-foo
// spec:
//   host: "*.foo.com"
//   trafficPolicy:
//     tls:
//       mode: SIMPLE
// ```
//
// The following rule configures a client to use Istio mutual TLS when talking
// to rating services.
//
// ```yaml
// apiVersion: networking.istio.io/v1alpha3
// kind: DestinationRule
// metadata:
//   name: ratings-istio-mtls
// spec:
//   host: ratings.prod.svc.cluster.local
//   trafficPolicy:
//     tls:
//       mode: ISTIO_MUTUAL
// ```
message TLSSettings {
  // TLS connection mode
  enum TLSmode {
    // Do not setup a TLS connection to the upstream endpoint.
    DISABLE = 0;

    // Originate a TLS connection to the upstream endpoint.
    SIMPLE = 1;

    // Secure connections to the upstream using mutual TLS by presenting
    // client certificates for authentication.
    MUTUAL = 2;

    // Secure connections to the upstream using mutual TLS by presenting
    // client certificates for authentication.
    // Compared to Mutual mode, this mode uses certificates generated
    // automatically by Istio for mTLS authentication. When this mode is
    // used, all other fields in `TLSSettings` should be empty.
    ISTIO_MUTUAL = 3;
  };

  // REQUIRED: Indicates whether connections to this port should be secured
  // using TLS. The value of this field determines how TLS is enforced.
  TLSmode mode = 1;

  // REQUIRED if mode is `MUTUAL`. The path to the file holding the
  // client-side TLS certificate to use.
  // Should be empty if mode is `ISTIO_MUTUAL`.
  string client_certificate = 2;

  // REQUIRED if mode is `MUTUAL`. The path to the file holding the
  // client's private key.
  // Should be empty if mode is `ISTIO_MUTUAL`.
  string private_key = 3;

  // OPTIONAL: The path to the file containing certificate authority
  // certificates to use in verifying a presented server certificate. If
  // omitted, the proxy will not verify the server's certificate.
  // Should be empty if mode is `ISTIO_MUTUAL`.
  string ca_certificates = 4;

  // A list of alternate names to verify the subject identity in the
  // certificate. If specified, the proxy will verify that the server
  // certificate's subject alt name matches one of the specified values.
  // If specified, this list overrides the value of subject_alt_names
  // from the ServiceEntry.
  repeated string subject_alt_names = 5;

  // SNI string to present to the server during TLS handshake.
  string sni = 6;
}<|MERGE_RESOLUTION|>--- conflicted
+++ resolved
@@ -118,10 +118,6 @@
   // service. Traffic policies can be overridden at subset level.
   repeated Subset subsets = 3;
 
-<<<<<<< HEAD
-  // $hide_from_docs
-=======
->>>>>>> 054e6c65
   // The resolution of a DestinationRule to apply to a service occurs in the
   // context of a hierarchy of namespaces. This rule controls whether those
   // namespaces are allowed to select this rule.
