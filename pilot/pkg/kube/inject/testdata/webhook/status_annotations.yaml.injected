--- conflicted
+++ resolved
@@ -56,11 +56,7 @@
         - --applicationPorts
         - 1,2,3
         - --concurrency
-<<<<<<< HEAD
-        - "1"
-=======
         - "2"
->>>>>>> 054e6c65
         env:
         - name: POD_NAME
           valueFrom:
